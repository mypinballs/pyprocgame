import os
import sys
import pinproc
import Queue
import yaml
import time
import copy
import logging
from procgame import config
from gameitems import *
from procgame import util
from mode import *

def config_named(name):
	if not os.path.isfile(name): # If we cannot find this file easily, try searching the config_path:
		config_paths = config.value_for_key_path('config_path', ['.'])
		if issubclass(type(config_paths), str):
			config_paths = [config_paths]
		found_path = util.find_file_in_path(name, config_paths)
		if found_path:
			name = found_path
		else:
			return None
	return yaml.load(open(name, 'r'))


class GameController(object):
	"""Core object representing the game itself.
	Usually a game developer will create a new game by subclassing this class.
	Consider subclassing :class:`BasicGame` instead, as it makes use of several helpful modes
	and controllers.
	"""
	
	machine_type = None
	"""Machine type used to configure :attr:`proc` in this class's initializer."""
	proc = None
	"""A :class:`pinproc.PinPROC` instance, created in the initializer with machine type :attr:`machine_type`."""
	modes = None
	"""An instance of :class:`ModeQueue`, which manages the presently active modes."""
	
	coils = AttrCollection()
	"""An :class:`AttrCollection` of :class:`Driver` objects.  Populated by :meth:`load_config`."""
	lamps = AttrCollection()
	"""An :class:`AttrCollection` of :class:`Driver` objects.  Populated by :meth:`load_config`."""
	switches = AttrCollection()
	"""An :class:`AttrCollection` of :class:`Switch` objects.  Populated by :meth:`load_config`."""
	
	ball = 0
	"""The number of the current ball.  A value of 1 represents the first ball; 0 indicates game over."""
	players = []
	"""Collection of :class:`Player` objects."""
	old_players = []
	"""Copy of :attr:`players` made when :meth:`reset` is called."""
	current_player_index = 0
	"""Index in :attr:`players` of the current player."""
	t0 = None
	"""Start :class:`time.time` of the game program.  I.e., the time of power-up."""
	config = None
	"""YAML game configuration loaded by :meth:`load_config`."""
	balls_per_game = 3
	"""Number of balls per game."""
	game_data = {}
	"""Contains high score and audit information.  That is, transient information specific to one game installation."""
	user_settings = {}
	"""Contains local game configuration, such as the volume."""

	logger = None
	""":class:`Logger` object instance; instantiated in :meth:`__init__` with the logger name "game"."""
	
	def __init__(self, machine_type):
		super(GameController, self).__init__()
		self.logger = logging.getLogger('game')
		self.machine_type = pinproc.normalize_machine_type(machine_type)
		self.proc = self.create_pinproc()
		self.proc.reset(1)
		self.modes = ModeQueue(self)
		self.t0 = time.time()
	
	def create_pinproc(self):
		"""Instantiates and returns the class to use as the P-ROC device.
		This method is called by :class:`GameController`'s init method to populate :attr:`proc`.
		
		Checks :mod:`~procgame.config` for the key path ``pinproc_class``.
		If that key path exists the string is used as the fully qualified class name
		to instantiate.  The class is then instantiated with one initializer argument,
		:attr:`machine_type`.
		
		If that key path does not exist then this method returns an instance of :class:`pinproc.PinPROC`.
		"""
		klass_name = config.value_for_key_path('pinproc_class', 'pinproc.PinPROC')
		klass = util.get_class(klass_name)
		return klass(self.machine_type)
	
	def create_player(self, name):
		"""Instantiates and returns a new instance of the :class:`Player` class with the
		name *name*.
		This method is called by :meth:`add_player`.
		This can be used to supply a custom subclass of :class:`Player`.
		"""
		return Player(name)
	
	def __enter__(self):
		pass
	
	def __exit__(self):
		del self.proc
	
	def reset(self):
		"""Reset the game state as a slam tilt might."""
		self.ball = 0
		self.old_players = []
		self.old_players = self.players[:]
		self.players = []
		self.current_player_index = 0
		self.modes.modes = []
	
	def current_player(self):
		"""Returns the current :class:`Player` as described by :attr:`current_player_index`."""
		if len(self.players) > self.current_player_index:
			return self.players[self.current_player_index]
		else:
			return None
	
	def add_player(self):
		"""Adds a new player to :attr:`players` and assigns it an appropriate name."""
		player = self.create_player('Player %d' % (len(self.players) + 1))
		self.players += [player]
		return player

        def get_ball_time(self):
                return self.ball_end_time - self.ball_start_time

        def get_game_time(self, player):
                return self.players[player].game_time

	def save_ball_start_time(self):
		self.ball_start_time = time.time()
		
	def start_ball(self):
		"""Called by the implementor to notify the game that (usually the first) ball should be started."""
		self.ball_starting()

	def ball_starting(self):
		"""Called by the game framework when a new ball is starting."""
		self.save_ball_start_time()	
                print "Ball Start time: % 10.3f" % self.ball_start_time
	
	def shoot_again(self):
		"""Called by the game framework when a new ball is starting which was the result of a stored extra ball (Player.extra_balls).  
		   The default implementation calls ball_starting(), which is not called by the framework in this case."""
		self.ball_starting()

	def ball_ended(self):
		"""Called by the game framework when the current ball has ended."""
		pass
	
	def end_ball(self):
		"""Called by the implementor to notify the game that the current ball has ended."""

		self.ball_end_time = time.time()
		# Calculate ball time and save it because the start time
		# gets overwritten when the next ball starts.
		self.ball_time = self.get_ball_time()
                print "Ball End time: % 10.3f" % self.ball_end_time
                self.current_player().game_time += self.ball_time

		self.ball_ended()
		if self.current_player().extra_balls > 0:
			self.current_player().extra_balls -= 1
			self.shoot_again()
			return
		if self.current_player_index + 1 == len(self.players):
			self.ball += 1
			self.current_player_index = 0
		else:
			self.current_player_index += 1
		if self.ball > self.balls_per_game:
			self.end_game()
		else:
			self.start_ball() # Consider: Do we want to call this here, or should it be called by the game? (for bonus sequence)
	
	def game_started(self):
		"""Called by the GameController when a new game is starting."""
		self.ball = 1
		self.players = []
		self.current_player_index = 0

	def start_game(self):
		"""Called by the implementor to notify the game that the game has started."""
		self.game_started()
	
	def game_ended(self):
		"""Called by the GameController when the current game has ended."""
		pass
		
	def end_game(self):
		"""Called by the implementor to mark notify the game that the game has ended."""
		self.game_ended()
		self.ball = 0

	def dmd_event(self):
		"""Called by the GameController when a DMD event has been received."""
		pass
	
	def tick(self):
		"""Called by the GameController once per run loop."""
		pass
		
	def load_config(self, filename):
		"""Reads the YAML machine configuration file into memory.
		Configures the switches, lamps, and coils members.
		Enables notifyHost for the open and closed debounced states on each configured switch.
		"""
		self.logger.info('Loading machine configuration from "%s"...', filename)
		self.config = config_named(filename)
		if not self.config:
			raise ValueError, 'load_config(filename="%s") could not be found. Did you set config_path?' % (filename)
		pairs = [('PRCoils', self.coils, Driver), 
		         ('PRLamps', self.lamps, Driver), 
		         ('PRSwitches', self.switches, Switch)]
		new_virtual_drivers = []
		polarity = self.machine_type == pinproc.MachineTypeSternWhitestar or self.machine_type == pinproc.MachineTypeSternSAM
		
		for section, collection, klass in pairs:
			sect_dict = self.config[section]
			for name in sect_dict:
				item_dict = sect_dict[name]
				number = pinproc.decode(self.machine_type, str(item_dict['number']))
				item = None
				if 'bus' in item_dict and item_dict['bus'] == 'AuxPort':
					item = VirtualDriver(self, name, number, polarity)
					new_virtual_drivers += [number]
					
				else:
					item = klass(self, name, number)
					if 'type' in item_dict:
						item.type = item_dict['type']

					if klass==Switch:
						if (('debounce' in item_dict and item_dict['debounce'] == False) or number >= pinproc.SwitchNeverDebounceFirst):
							item.debounce = False
				collection.add(name, item)

		# In the P-ROC, VirtualDrivers will conflict with regular drivers on the same group.
		# So if any VirtualDrivers were added, the regular drivers in that group must be changed
		# to VirtualDrivers as well.
		for virtual_driver in new_virtual_drivers:
			base_group_number = virtual_driver/8
			for collection in [self.coils, self.lamps]:
				items_to_remove = []
				for item in collection:
					if item.number/8 == base_group_number:
						items_to_remove += [{name:item.name,number:item.number}]
				for item in items_to_remove:
					print "Removing %s from %s" % (item[name],str(collection))
					collection.remove(item[name], item[number])
					print "Adding %s to VirtualDrivers" % (item[name])
					collection.add(item[name], VirtualDriver(self, item[name], item[number], polarity))

		if 'PRBallSave' in self.config:
			sect_dict = self.config['PRBallSave']
			self.ballsearch_coils = sect_dict['pulseCoils']
			self.ballsearch_stopSwitches = sect_dict['stopSwitches']
			self.ballsearch_resetSwitches = sect_dict['resetSwitches']

		
		# We want to receive events for all of the defined switches:
		self.logger.info("Programming switch rules...")
		for switch in self.switches:
			if switch.debounce:
				self.proc.switch_update_rule(switch.number, 'closed_debounced', {'notifyHost':True, 'reloadActive':False}, [], False)
				self.proc.switch_update_rule(switch.number, 'open_debounced', {'notifyHost':True, 'reloadActive':False}, [], False)
			else:
				self.proc.switch_update_rule(switch.number, 'closed_nondebounced', {'notifyHost':True, 'reloadActive':False}, [], False)
				self.proc.switch_update_rule(switch.number, 'open_nondebounced', {'notifyHost':True, 'reloadActive':False}, [], False)
		
		# Configure the initial switch states:
		states = self.proc.switch_get_states()
		for sw in self.switches:
			sw.set_state(states[sw.number] == 1)

		sect_dict = self.config['PRGame']
		self.num_balls_total = sect_dict['numBalls']

	def load_settings(self, template_filename, user_filename):
		"""Loads the YAML game settings configuration file.  The game settings
		describe operator configuration options, such as balls per game and
		replay levels.
		The *template_filename* provides default values for the game;
		*user_filename* contains the values set by the user.
		
		See also: :meth:`save_settings`
		"""
		self.user_settings = {}
		self.settings = yaml.load(open(template_filename, 'r'))
		if os.path.exists(user_filename):
			self.user_settings = yaml.load(open(user_filename, 'r'))
		
		for section in self.settings:
			for item in self.settings[section]:
				if not section in self.user_settings:
					self.user_settings[section] = {}
					if 'default' in self.settings[section][item]:
						self.user_settings[section][item] = self.settings[section][item]['default']
					else:
						self.user_settings[section][item] = self.settings[section][item]['options'][0]
				elif not item in self.user_settings[section]:
					if 'default' in self.settings[section][item]:
						self.user_settings[section][item] = self.settings[section][item]['default']
					else:
						self.user_settings[section][item] = self.settings[section][item]['options'][0]

	def save_settings(self, filename):
		"""Writes the game settings to *filename*.  See :meth:`load_settings`."""
		if os.path.exists(filename):
			os.remove(filename)
		stream = file(filename, 'w')
		yaml.dump(self.user_settings, stream)

	def load_game_data(self, template_filename, user_filename):
		"""Loads the YAML game data configuration file.  This file contains
		transient information such as audits, high scores and other statistics.
		The *template_filename* provides default values for the game;
		*user_filename* contains the values set by the user.
		
		See also: :meth:`save_game_data`
		"""
		self.game_data = {}
		template = yaml.load(open(template_filename, 'r'))
		if os.path.exists(user_filename):
			self.game_data = yaml.load(open(user_filename, 'r'))
		
		if template:
			for key, value in template.iteritems():
				if key not in self.game_data:
					self.game_data[key] = copy.deepcopy(value)
	
	def save_game_data(self, filename):
		"""Writes the game data to *filename*.  See :meth:`load_game_data`."""
		if os.path.exists(filename):
			os.remove(filename)
		stream = file(filename, 'w')
		yaml.dump(self.game_data, stream)

	def enable_flippers(self, enable):
		#return True
		"""Enables or disables the flippers AND bumpers."""
		if self.machine_type == pinproc.MachineTypeWPC or self.machine_type == pinproc.MachineTypeWPC95 or self.machine_type == pinproc.MachineTypeWPCAlphanumeric:
			for flipper in self.config['PRFlippers']:
				self.logger.info("Programming flipper %s", flipper)
				main_coil = self.coils[flipper+'Main']
				hold_coil = self.coils[flipper+'Hold']
				switch_num = self.switches[flipper].number

				# Chck to see if the flipper should be activated now.
				#if enable:
				#	if self.switches[flipper].is_active():
				#		self.coils[flipper+'Main'].pulse(34)
				#		self.coils[flipper+'Hold'].pulse(0)
				#	else: self.coils[flipper+'Hold'].disable()
				#else: self.coils[flipper+'Hold'].disable()

				drivers = []
				if enable:
					drivers += [pinproc.driver_state_pulse(main_coil.state(), 34)]
					drivers += [pinproc.driver_state_pulse(hold_coil.state(), 0)]
				self.proc.switch_update_rule(switch_num, 'closed_nondebounced', {'notifyHost':False, 'reloadActive':False}, drivers, len(drivers) > 0)
			
				drivers = []
				if enable:
					drivers += [pinproc.driver_state_disable(main_coil.state())]
					drivers += [pinproc.driver_state_disable(hold_coil.state())]
	
				self.proc.switch_update_rule(switch_num, 'open_nondebounced', {'notifyHost':False, 'reloadActive':False}, drivers, len(drivers) > 0)

				if not enable:
					main_coil.disable()
					hold_coil.disable()

			# Enable the flipper relay on wpcAlphanumeric machines
                        if self.machine_type == pinproc.MachineTypeWPCAlphanumeric:
				# 79 corresponds to the circuit on the power/driver board.  It will be 79 for all WPCAlphanumeric machines.
				flipperRelayPRNumber = 79
                                if enable:
                                        self.coils[79].pulse(0)
                                else:
                                        self.coils[79].disable()
                elif self.machine_type == pinproc.MachineTypeSternWhitestar or self.machine_type == pinproc.MachineTypeSternSAM:
			for flipper in self.config['PRFlippers']:
				print("  programming flipper %s" % (flipper))
				main_coil = self.coils[flipper+'Main']
				switch_num = pinproc.decode(self.machine_type, str(self.switches[flipper].number))

				# Check to see if the flipper should be activated now.
				#if enable:
				#	if self.switches[flipper].is_active():
				#		self.coils[flipper+'Main'].patter(3, 22, 34)
				#	else: self.coils[flipper+'Main'].disable()
				#else: self.coils[flipper+'Main'].disable()

				drivers = []
				if enable:
					drivers += [pinproc.driver_state_patter(main_coil.state(), 2, 18, 34)]
	
				self.proc.switch_update_rule(switch_num, 'closed_nondebounced', {'notifyHost':False, 'reloadActive':False}, drivers, len(drivers) > 0)
			
				drivers = []
				if enable:
					drivers += [pinproc.driver_state_disable(main_coil.state())]
	
				self.proc.switch_update_rule(switch_num, 'open_nondebounced', {'notifyHost':False, 'reloadActive':False}, drivers, len(drivers) > 0)

				if not enable:
					main_coil.disable()
	
		for bumper in self.config['PRBumpers']:
			switch_num = self.switches[bumper].number
			coil = self.coils[bumper]

			drivers = []
			if enable:
				drivers += [pinproc.driver_state_pulse(coil.state(), 20)]

			self.proc.switch_update_rule(switch_num, 'closed_nondebounced', {'notifyHost':False, 'reloadActive':True}, drivers, False)

	def install_switch_rule_coil_disable(self, switch_num, switch_state, coil_name, notify_host, enable, reload_active = False, drive_coil_now_if_valid=False):
		coil = self.coils[coil_name];
		drivers = []
		if enable:
			drivers += [pinproc.driver_state_disable(coil.state())]
		self.proc.switch_update_rule(switch_num, switch_state, {'notifyHost':notify_host, 'reloadActive':reload_active}, drivers, drive_coil_now_if_valid)

	def install_switch_rule_coil_pulse(self, switch_num, switch_state, coil_name, pulse_duration, notify_host, enable, reload_active = False, drive_coil_now_if_valid=False):
		coil = self.coils[coil_name];
		drivers = []
		if enable:
			drivers += [pinproc.driver_state_pulse(coil.state(),pulse_duration)]
		self.proc.switch_update_rule(switch_num, switch_state, {'notifyHost':notify_host, 'reloadActive':reload_active}, drivers, drive_coil_now_if_valid)

	def install_switch_rule_coil_schedule(self, switch_num, switch_state, coil_name, schedule, schedule_seconds, now, notify_host, enable, reload_active = False, drive_coil_now_if_valid=False):

		coil = self.coils[coil_name];
		drivers = []
		if enable:
			drivers += [pinproc.driver_state_schedule(coil.state(),schedule,schedule_seconds,now)]
		self.proc.switch_update_rule(switch_num, switch_state, {'notifyHost':notify_host, 'reloadActive':reload_active}, drivers, drive_coil_now_if_valid)

	def install_switch_rule_coil_patter(self, switch_num, switch_state, coil_name, milliseconds_on, milliseconds_off, original_on_time, notify_host, enable, reload_active = False, drive_coil_now_if_valid=False):
		coil = self.coils[coil_name];
		drivers = []
		if enable:
			drivers += [pinproc.driver_state_patter(coil.state(),milliseconds_on,milliseconds_off,original_on_time)]
		self.proc.switch_update_rule(switch_num, switch_state, {'notifyHost':notify_host, 'reloadActive':reload_active}, drivers, drive_coil_now_if_valid)

	def process_event(self, event):
		event_type = event['type']
		event_value = event['value']
		if event_type == 99: # CTRL-C to quit
			print "CTRL-C detected, quiting..."	
			self.end_run_loop()
		elif event_type == pinproc.EventTypeDMDFrameDisplayed: # DMD events
			#print "% 10.3f Frame event.  Value=%x" % (time.time()-self.t0, event_value)
			self.dmd_event()
		else:
<<<<<<< HEAD
			try:
				sw = self.switches[event_value]
			except KeyError:
				self.logger.warning("Received switch event but couldn't find switch %s." % event_value)
				return
=======
			sw = self.switches[event_value]
			sw.hw_timestamp = event['time']
>>>>>>> 47c11f51

			if sw.debounce:
				recvd_state = event_type == pinproc.EventTypeSwitchClosedDebounced
			else:
				recvd_state = event_type == pinproc.EventTypeSwitchClosedNondebounced

			if sw.state != recvd_state:
				sw.set_state(recvd_state)
				self.logger.info("%s:\t%s\t(%s)", sw.name, sw.state_str(),event_type)
				self.modes.handle_event(event)
			else:
				#self.logger.warning("DUPLICATE STATE RECEIVED, IGNORING: %s:\t%s", sw.name, sw.state_str())
				pass

	def update_lamps(self):
		for mode in reversed(self.modes.modes):
			mode.update_lamps()

	def end_run_loop(self):
		"""Called by the programmer when he wants the run_loop to end"""
		self.done = True

	def log(self, line):
		"""Deprecated; use :attr:`logger` to log messages."""
		self.logger.info(line)
	
	def get_events(self):
		"""Called by :meth:`run_loop` once per cycle to get the events to process during
		this cycle of the run loop.
		"""
		return self.proc.get_events()

	def tick_virtual_drivers(self):
		for coil in self.coils:
			coil.tick()
		for lamp in self.lamps:
			lamp.tick()
	
	def run_loop(self):
		"""Called by the programmer to read and process switch events until interrupted."""
		loops = 0
		self.done = False
		self.dmd_event()
		try:
			while self.done == False:

				loops += 1
				for event in self.get_events():
					self.process_event(event)
				self.tick()
				self.tick_virtual_drivers()
				self.modes.tick()
				if self.proc:
					self.proc.watchdog_tickle()
					self.proc.flush()
		finally:
			if loops != 0:
				dt = time.time()-self.t0
				print "\nOverall loop rate: %0.3fHz\n" % (loops/dt)

<|MERGE_RESOLUTION|>--- conflicted
+++ resolved
@@ -462,17 +462,14 @@
 			#print "% 10.3f Frame event.  Value=%x" % (time.time()-self.t0, event_value)
 			self.dmd_event()
 		else:
-<<<<<<< HEAD
 			try:
 				sw = self.switches[event_value]
+				if 'time' in event:
+					sw.hw_timestamp = event['time']
 			except KeyError:
 				self.logger.warning("Received switch event but couldn't find switch %s." % event_value)
 				return
-=======
-			sw = self.switches[event_value]
-			sw.hw_timestamp = event['time']
->>>>>>> 47c11f51
-
+			
 			if sw.debounce:
 				recvd_state = event_type == pinproc.EventTypeSwitchClosedDebounced
 			else:
