--- conflicted
+++ resolved
@@ -316,448 +316,3 @@
 				src = self.transition.next_frame(from_frame=target, to_frame=src)
 			Frame.copy_rect(dst=target, dst_x=self.target_x+self.target_x_offset, dst_y=self.target_y+self.target_y_offset, src=src, src_x=0, src_y=0, width=src.width, height=src.height, op=self.composite_op)
 		return src
-
-<<<<<<< HEAD
-class LayerTransitionBase(object):
-	"""Transition base class."""
-
-	progress = 0.0
-	"""Transition progress from 0.0 (100% from frame, 0% to frame) to 1.0 (0% from frame, 100% to frame).
-	Updated by :meth:`next_frame`."""
-	
-	progress_per_frame = 1.0/60.0
-	"""Progress increment for each frame.  Defaults to 1/60, or 60fps."""
-	
-	progress_mult = 0 # not moving, -1 for B to A, 1 for A to B .... not documented as play/pause manipulates.
-	
-	completed_handler = None
-	"""Function to be called once the transition has completed."""
-	
-	in_out = 'in'
-	"""If ``'in'`` the transition is moving from `from` to `to`; if ``'out'`` the transition is moving
-	from `to` to `from`."""
-
-	def __init__(self):
-		super(LayerTransitionBase, self).__init__()
-	
-	def start(self):
-		"""Start the transition."""
-		self.reset()
-		self.progress_mult = 1
-	def pause(self):
-		"""Pauses the transition at the current position."""
-		self.progress_mult = 0
-	def reset(self):
-		"""Reset the transition to the beginning."""
-		self.progress_mult = 0
-		self.progress = 0
-	def next_frame(self, from_frame, to_frame):
-		"""Applies the transition and increments the progress if the transition is running.  Returns the resulting frame."""
-		self.progress = max(0.0, min(1.0, self.progress + self.progress_mult * self.progress_per_frame))
-		if self.progress <= 0.0:
-			if self.in_out == 'in':
-				return from_frame
-			else:
-				return to_frame
-		if self.progress >= 1.0:
-			if self.completed_handler != None:
-				self.completed_handler()
-			if self.in_out == 'in':
-				return to_frame
-			else:
-				return from_frame
-		return self.transition_frame(from_frame=from_frame, to_frame=to_frame)
-	def transition_frame(self, from_frame, to_frame):
-		"""Applies the transition at the current progress value.
-		   Subclasses should override this method to provide more interesting transition effects.
-		   Base implementation simply returns the from_frame."""
-		return from_frame
-
-class ExpandTransition(LayerTransitionBase):
-	def __init__(self, direction='vertical'):
-		super(ExpandTransition, self).__init__()
-		self.direction = direction
-		self.progress_per_frame = 1.0/11.0
-	def transition_frame(self, from_frame, to_frame):
-		frame = Frame(width=from_frame.width, height=from_frame.height)
-		dst_x, dst_y = 0, 0
-		prog = self.progress
-		if self.in_out == 'out':
-			prog = 1.0 - prog
-		dst_x, dst_y = {
-		 'vertical': (0, frame.height/2-prog*(frame.height/2)),
-		 'horizontal':  (frame.width/2-prog*(frame.width/2), 0),
-		}[self.direction]
-
-		if (self.direction == 'vertical'):
-                	width = frame.width
-			height = prog*frame.height
-		else:
-			width = prog*frame.width
-			height = frame.height
-
-		Frame.copy_rect(dst=frame, dst_x=dst_x, dst_y=dst_y, src=to_frame, src_x=dst_x, src_y=dst_y, width=width, height=height, op='copy')
-		return frame
-
-class SlideOverLayerTransition(LayerTransitionBase):
-	def __init__(self, direction='north'):
-		super(SlideOverLayerTransition, self).__init__()
-		self.direction = direction
-		self.progress_per_frame = 1.0/15.0
-	def transition_frame(self, from_frame, to_frame):
-		frame = from_frame.copy()
-		dst_x, dst_y = 0, 0
-		prog = self.progress
-		if self.in_out == 'in':
-			prog = 1.0 - prog
-		dst_x, dst_y = {
-		 'north': (0, -prog*frame.height),
-		 'south': (0,  prog*frame.height),
-		 'east':  (-prog*frame.width, 0),
-		 'west':  ( prog*frame.width, 0),
-		}[self.direction]
-		Frame.copy_rect(dst=frame, dst_x=dst_x, dst_y=dst_y, src=to_frame, src_x=0, src_y=0, width=from_frame.width, height=from_frame.height, op='copy')
-		return frame
-
-class PushLayerTransition(LayerTransitionBase):
-	def __init__(self, direction='north'):
-		super(PushLayerTransition, self).__init__()
-		self.direction = direction
-		self.progress_per_frame = 1.0/15.0
-	def transition_frame(self, from_frame, to_frame):
-		frame = Frame(width=from_frame.width, height=from_frame.height)
-		dst_x, dst_y = 0, 0
-		prog = self.progress
-		prog1 = self.progress
-		if self.in_out == 'in':
-			prog = 1.0 - prog
-		else:
-			prog1 = 1.0 - prog1
-		dst_x, dst_y, dst_x1, dst_y1 = {
-		 'north': (0, -prog*frame.height,  0,  prog1*frame.height),
-		 'south': (0,  prog*frame.height,  0, -prog1*frame.height),
-		 'east':  (-prog*frame.width, 0,    prog1*frame.width, 0),
-		 'west':  ( prog*frame.width, 0,   -prog1*frame.width, 0),
-		}[self.direction]
-		Frame.copy_rect(dst=frame, dst_x=dst_x, dst_y=dst_y, src=to_frame, src_x=0, src_y=0, width=from_frame.width, height=from_frame.height, op='copy')
-		Frame.copy_rect(dst=frame, dst_x=dst_x1, dst_y=dst_y1, src=from_frame, src_x=0, src_y=0, width=from_frame.width, height=from_frame.height, op='copy')
-		return frame
-
-class CrossFadeTransition(LayerTransitionBase):
-	"""Performs a cross-fade between two layers.  As one fades out the other one fades in."""
-	def __init__(self, width, height):
-		LayerTransitionBase.__init__(self)
-		self.width, self.height = width, height
-		self.progress_per_frame = 1.0/45.0
-		# Create the frames that will be used in the composite operations:
-		self.frames = []
-		for value in range(16):
-			frame = Frame(width, height)
-			frame.fill_rect(0, 0, width, height, value)
-			self.frames.append(frame)
-	def transition_frame(self, from_frame, to_frame):
-		# Calculate the frame index:
-		if self.in_out == 'in':
-			index = int(self.progress * (len(self.frames)-1))
-		else:
-			index = int((1.0-self.progress) * (len(self.frames)-1))
-		# Subtract the respective reference frame from each of the input frames:
-		from_frame = from_frame.copy()
-		Frame.copy_rect(dst=from_frame, dst_x=0, dst_y=0, src=self.frames[index], src_x=0, src_y=0, width=self.width, height=self.height, op='sub')
-		to_frame = to_frame.copy()
-		Frame.copy_rect(dst=to_frame, dst_x=0, dst_y=0, src=self.frames[-(1+index)], src_x=0, src_y=0, width=self.width, height=self.height, op='sub')
-		# Add the results together:
-		Frame.copy_rect(dst=from_frame, dst_x=0, dst_y=0, src=to_frame, src_x=0, src_y=0, width=self.width, height=self.height, op='add')
-		return from_frame
-
-class FrameLayer(Layer):
-	"""Displays a single frame."""
-	
-	blink_frames = None # Number of frame times to turn frame on/off
-	blink_frames_counter = 0
-	frame_old = None
-	
-	def __init__(self, opaque=False, frame=None):
-		super(FrameLayer, self).__init__(opaque)
-		self.frame = frame
-	def next_frame(self):
-		if self.blink_frames > 0:
-			if self.blink_frames_counter == 0:
-				self.blink_frames_counter = self.blink_frames
-				if self.frame == None:
-					self.frame = self.frame_old
-				else:
-					self.frame_old = self.frame
-					self.frame = None
-			else:
-				self.blink_frames_counter -= 1
-		return self.frame
-
-class AnimatedLayer(Layer):
-	"""Collection of frames displayed sequentially, as an animation.  Optionally holds the last frame on-screen."""
-	def __init__(self, opaque=False, hold=True, repeat=False, frame_time=1, frames=None):
-		super(AnimatedLayer, self).__init__(opaque)
-		self.hold = hold
-		self.repeat = repeat
-		if frames == None:
-			self.frames = list()
-		else:
-			self.frames = frames
-		self.frame_time = frame_time # Number of frames each frame should be displayed for before moving to the next.
-		self.frame_time_counter = self.frame_time
-		self.reset()
-	def reset(self):
-		self.frame_pointer = 0
-	def next_frame(self):
-		"""Returns the frame to be shown, or None if there is no frame."""
-		if self.frame_pointer >= len(self.frames):
-			return None
-
-		frame = self.frames[self.frame_pointer]
-		self.frame_time_counter -= 1
-		if (self.hold == False or len(self.frames) > 1) and (self.frame_time_counter == 0):
-			if (self.frame_pointer == len(self.frames)-1):
-				if self.repeat:
-					self.frame_pointer = 0
-				else:
-					self.frame_pointer += 1
-					frame = None
-			else:
-				self.frame_pointer += 1
-
-		if self.frame_time_counter == 0:
-			self.frame_time_counter = self.frame_time
-		return frame
-
-class TextLayer(Layer):
-	"""Layer that displays text."""
-	def __init__(self, x, y, font, justify="left", opaque=False):
-		super(TextLayer, self).__init__(opaque)
-		self.set_target_position(x, y)
-		self.font = font
-		self.started_at = None
-		self.seconds = None # Number of seconds to show the text for
-		self.frame = None # Frame that text is rendered into.
-		self.frame_old = None
-		self.justify = justify
-		self.blink_frames = None # Number of frame times to turn frame on/off
-		self.blink_frames_counter = 0
-		
-	def set_text(self, text, seconds=None, blink_frames=None):
-		"""Displays the given message for the given number of seconds."""
-		self.started_at = None
-		self.seconds = seconds
-		self.blink_frames = blink_frames
-		self.blink_frames_counter = self.blink_frames
-		if text == None:
-			self.frame = None
-		else:
-			(w, h) = self.font.size(text)
-			self.frame = Frame(w, h)
-			self.font.draw(self.frame, text, 0, 0)
-			if self.justify == "left":
-				(self.target_x_offset, self.target_y_offset) = (0,0)
-			elif self.justify == "right":
-				(self.target_x_offset, self.target_y_offset) = (-w,0)
-			elif self.justify == "center":
-				(self.target_x_offset, self.target_y_offset) = (-w/2,0)
-		return self
-
-	def next_frame(self):
-		if self.started_at == None:
-			self.started_at = time.time()
-		if (self.seconds != None) and ((self.started_at + self.seconds) < time.time()):
-			self.frame = None
-		elif self.blink_frames > 0:
-			if self.blink_frames_counter == 0:
-				self.blink_frames_counter = self.blink_frames
-				if self.frame == None:
-					self.frame = self.frame_old
-				else:
-					self.frame_old = self.frame
-					self.frame = None
-			else:
-				self.blink_frames_counter -= 1
-		return self.frame
-	
-	def is_visible(self):
-		return self.frame != None
-
-class ScriptedLayer(Layer):
-	"""Displays a set of layers based on a simple script.
-	
-	**Script Format**
-	
-	The script is an list of dictionaries.  Each dictionary contains two keys: ``seconds`` and
-	``layer``.  ``seconds`` is the number of seconds that ``layer`` will be displayed before 
-	advancing to the next script element.
-	
-	If ``layer`` is ``None``, no frame will be returned by this layer for the duration of that script
-	element.
-	
-	Example script::
-	
-	  [{'seconds':3.0, 'layer':self.game_over_layer}, {'seconds':3.0, 'layer':None}]
-	
-	"""
-	def __init__(self, width, height, script):
-		super(ScriptedLayer, self).__init__()
-		self.buffer = Frame(width, height)
-		self.script = script
-		self.script_index = 0
-		self.frame_start_time = None
-		self.force_direction = None
-		self.on_complete = None
-	
-	def next_frame(self):
-		# This assumes looping.  TODO: Add code to not loop!
-		if self.frame_start_time == None:
-			self.frame_start_time = time.time()
-		script_item = self.script[self.script_index]
-		time_on_frame = time.time() - self.frame_start_time
-		if self.force_direction != None or time_on_frame > script_item['seconds']:
-			if self.force_direction == False:
-				if self.script_index == 0:
-					self.script_index = len(self.script)-1 
-				else:
-					self.script_index -= 1
-			else:
-				if self.script_index == len(self.script):
-					self.script_index = 0
-				else:
-					self.script_index += 1
-
-			# Only force one item.
-			self.force_direction = None
-
-			if self.script_index == len(self.script):
-				self.script_index = 0
-				if self.on_complete != None:
-					self.on_complete()
-			script_item = self.script[self.script_index]
-			self.frame_start_time = time.time()
-
-			# Check for a None object before calling reset.
-			if script_item['layer']:
-				script_item['layer'].reset()
-
-		layer = script_item['layer']
-		if layer != None:
-			self.buffer.clear()
-			layer.composite_next(self.buffer)
-			return self.buffer
-		else:
-			return None
-
-	def force_next(self, forward=True):
-		"""Advances to the next script element in the given direction."""
-		self.force_direction = forward
-			
-
-class GroupedLayer(Layer):
-	""":class:`.Layer` subclass that composites several sublayers (members of its :attr:`layers` list attribute) together."""
-	
-	layers = None
-	"""List of layers to be composited together whenever this layer's :meth:`~Layer.next_frame` is called.
-	
-	Layers are composited first to last using each layer's
-	:meth:`~procgame.dmd.Layer.composite_next` method.  Compositing is ended after a layer that returns
-	non-``None`` from :meth:`~Layer.composite_next` is :attr:`~Layer.opaque`."""
-	
-	def __init__(self, width, height, layers=None):
-		super(GroupedLayer, self).__init__()
-		self.buffer = Frame(width, height)
-		if layers == None:
-			self.layers = list()
-		else:
-			self.layers = layers
-
-	def reset(self):
-		for layer in self.layers:
-			layer.reset()
-
-	def next_frame(self):
-		self.buffer.clear()
-		composited_count = 0
-		for layer in self.layers:
-			frame = None
-			if layer.enabled:
-				frame = layer.composite_next(self.buffer)
-			if frame != None:
-				composited_count += 1
-			if frame != None and layer.opaque: # If an opaque layer doesn't draw anything, don't stop.
-				break
-		if composited_count == 0:
-			return None
-		return self.buffer
-
-class DisplayController:
-	"""Manages the process of obtaining DMD frames from active modes and compositing them together for
-	display on the DMD.
-	
-	**Using DisplayController**
-	
-	1. Add a :class:`DisplayController` instance to your :class:`~procgame.game.GameController` subclass::
-	
-	    class Game(game.GameController):
-	      def __init__(self, machine_type):
-	        super(Game, self).__init__(machine_type)
-	        self.dmd = dmd.DisplayController(self, width=128, height=32,
-	                                         message_font=font_tiny7)
-	
-	2. In your subclass's :meth:`~procgame.game.GameController.dmd_event` call :meth:`DisplayController.update`::
-	
-	    def dmd_event(self):
-	        self.dmd.update()
-	
-	"""
-	
-	frame_handlers = []
-	"""If set, frames obtained by :meth:`.update` will be sent to the functions
-	in this list with the frame as the only parameter.
-	
-	This list is initialized to contain only ``self.game.proc.dmd_draw``."""
-	
-	def __init__(self, game, width=128, height=32, message_font=None):
-		self.game = game
-		self.message_layer = None
-		self.width = width
-		self.height = height
-		if message_font != None:
-			self.message_layer = TextLayer(width/2, height-2*7, message_font, "center")
-		# Do two updates to get the pump primed:
-		for x in range(2):
-			self.update()
-		self.frame_handlers.append(self.game.proc.dmd_draw)
-		
-	def set_message(self, message, seconds):
-		if self.message_layer == None:
-			raise ValueError, "Message_font must be specified in constructor to enable message layer."
-		self.message_layer.set_text(message, seconds)
-
-	def update(self):
-		"""Iterates over :attr:`procgame.game.GameController.modes` from lowest to highest
-		and composites a DMD image for this
-		point in time by checking for a ``layer`` attribute on each :class:`~procgame.game.Mode`.
-		If the mode has a layer attribute, that layer's :meth:`~procgame.dmd.Layer.composite_next` method is called
-		to apply that layer's next frame to the frame in progress."""
-		layers = []
-		for mode in self.game.modes.modes:
-			if hasattr(mode, 'layer') and mode.layer != None:
-				layers.append(mode.layer)
-				if mode.layer.opaque:
-					break # if we have an opaque layer we don't render any lower layers
-		
-		frame = Frame(self.width, self.height)
-		for layer in layers[::-1]: # We reverse the list here so that the top layer gets the last say.
-			if layer.enabled:
-				layer.composite_next(frame)
-		
-		if self.message_layer != None:
-			self.message_layer.composite_next(frame)
-			
-		if frame != None:
-			for handler in self.frame_handlers:
-				handler(frame)
-=======
->>>>>>> 343821d0
