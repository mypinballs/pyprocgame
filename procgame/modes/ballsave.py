from ..game import Mode

class BallSave(Mode):
	"""Manages a game's ball save functionality by Keeping track of ball save timer and the number of balls to be saved.

	Parameters:

		'game': Parent game object.
		'lamp": Name of lamp to blink while ball save is active.
		'delayed_start_switch': Optional - Name of switch who's inactive event will cause the ball save timer to start (ie. Shooter Lane).
	""" 
	def __init__(self, game, lamp, delayed_start_switch='None'):
		super(BallSave, self).__init__(game, 3)
		self.lamp = lamp
		self.num_balls_to_save = 1
		self.mode_begin = 0
		self.allow_multiple_saves = False
		self.timer = 0
		if delayed_start_switch != 'None' and delayed_start_switch != 'none':
			self.add_switch_handler(name=delayed_start_switch, event_type='inactive', delay=1.0, handler=self.delayed_start_handler)

		""" Optional method to be called when a ball is saved.  Should be defined externally."""
		self.callback = None

		""" Optional method to be called to tell a trough to save balls.  Should be linked externally to an enable method for a trough."""
		self.trough_enable_ball_save = None

	def mode_stopped(self):
		self.disable()

	def launch_callback(self):
		"""Disables the ball save logic when multiple saves are not allowed.  This is typically linked to a Trough object so the trough can notify this logic when a ball is being saved.  If 'self.callback' is externally defined, that method will be called from here."""
		if not self.allow_multiple_saves:
			self.disable()
		if self.callback:
			self.callback()

	def start_lamp(self):
		"""Starts blinking the ball save lamp.  Oftentimes called externally to start blinking the lamp before a ball is plunged."""
		self.lamp.schedule(schedule=0xFF00FF00, cycle_seconds=0, now=True)

	def update_lamps(self):
		if self.timer > 5:
			self.lamp.schedule(schedule=0xFF00FF00, cycle_seconds=0, now=True)
		elif self.timer > 2:
			self.lamp.schedule(schedule=0x55555555, cycle_seconds=0, now=True)
		else:
			self.lamp.disable()

	def add(self, add_time, allow_multiple_saves=True):
		"""Adds time to the ball save timer."""
		if self.timer >= 1:
			self.timer += add_time
			self.update_lamps()
		else:
			self.start(self.num_balls_to_save, add_time, True, allow_multiple_saves)

	def disable(self):
		"""Disables the ball save logic."""
		if self.trough_enable_ball_save:
			self.trough_enable_ball_save(False)
		self.timer = 0
		self.lamp.disable()

	def start(self, num_balls_to_save=1, time=12, now=True, allow_multiple_saves=False):
		"""Activates the ball save logic."""
		if self.trough_enable_ball_save:
			self.trough_enable_ball_save(True)
		self.allow_multiple_saves = allow_multiple_saves
		self.num_balls_to_save = num_balls_to_save
		self.timer = time
		self.update_lamps()
		if now and self.timer <= 0:
			self.delay(name='ball_save_timer', event_type=None, delay=1, handler=self.timer_countdown)
		else:
			self.mode_begin = 1
			self.timer_hold = time

	def timer_countdown(self):
		self.timer -= 1

		if self.timer < 1:
			if self.trough_enable_ball_save:
				self.trough_enable_ball_save(False)

		if (self.timer >= 1):
			self.delay(name='ball_save_timer', event_type=None, delay=1, handler=self.timer_countdown)

		self.update_lamps()

	def is_active(self):
		return self.timer > 0

	def get_num_balls_to_save(self):
		"""Returns the number of balls that can be saved.  Typically this is linked to a Trough object so the trough can decide if a a draining ball should be saved."""
		return self.num_balls_to_save

	def saving_ball(self):
		if not self.allow_multiple_saves:
			self.timer = 1
			self.lamp.disable()


<<<<<<< HEAD
#	def eject(self):
#		if self.game.machineType == 'wpc' or self.game.machineType == 'wpc95' or self.game.machineType == 'wpcAlphanumeric':
#			if self.game.switches.trough6.is_open():
#				self.game.coils.trough.pulse(20)
#			else:
#				self.delay(name='ball_save_eject', event_type=None, delay=1, handler=self.eject)
#		elif self.game.machineType == 'sternWhitestar' or self.game.machineType == 'sternSAM':
#			if self.game.switches.trough1.is_open():
#				self.game.coils.trough.pulse(20)
#			else:
#				self.delay(name='ball_save_eject', event_type=None, delay=1, handler=self.eject)
=======
	def eject(self):
		if self.game.machine_type == 'wpc' or self.game.machine_type == 'wpc95' or self.game.machine_type == 'wpcAlphanumeric':
			if self.game.switches.trough6.is_open():
				self.game.coils.trough.pulse(20)
			else:
				self.delay(name='ball_save_eject', event_type=None, delay=1, handler=self.eject)
		elif self.game.machine_type == 'sternWhitestar' or self.game.machine_type == 'sternSAM':
			if self.game.switches.trough1.is_open():
				self.game.coils.trough.pulse(20)
			else:
				self.delay(name='ball_save_eject', event_type=None, delay=1, handler=self.eject)
>>>>>>> f3d32a63

	def delayed_start_handler(self, sw):
		if self.mode_begin:
			self.timer = self.timer_hold
			self.mode_begin = 0
			self.update_lamps()
			self.delay(name='ball_save_timer', event_type=None, delay=1, handler=self.timer_countdown)
<|MERGE_RESOLUTION|>--- conflicted
+++ resolved
@@ -101,19 +101,6 @@
 			self.lamp.disable()
 
 
-<<<<<<< HEAD
-#	def eject(self):
-#		if self.game.machineType == 'wpc' or self.game.machineType == 'wpc95' or self.game.machineType == 'wpcAlphanumeric':
-#			if self.game.switches.trough6.is_open():
-#				self.game.coils.trough.pulse(20)
-#			else:
-#				self.delay(name='ball_save_eject', event_type=None, delay=1, handler=self.eject)
-#		elif self.game.machineType == 'sternWhitestar' or self.game.machineType == 'sternSAM':
-#			if self.game.switches.trough1.is_open():
-#				self.game.coils.trough.pulse(20)
-#			else:
-#				self.delay(name='ball_save_eject', event_type=None, delay=1, handler=self.eject)
-=======
 	def eject(self):
 		if self.game.machine_type == 'wpc' or self.game.machine_type == 'wpc95' or self.game.machine_type == 'wpcAlphanumeric':
 			if self.game.switches.trough6.is_open():
@@ -125,7 +112,6 @@
 				self.game.coils.trough.pulse(20)
 			else:
 				self.delay(name='ball_save_eject', event_type=None, delay=1, handler=self.eject)
->>>>>>> f3d32a63
 
 	def delayed_start_handler(self, sw):
 		if self.mode_begin:
