import sys
import os
sys.path.append(sys.path[0]+'/..') # Set the path so we can find procgame.  We are assuming (stupidly?) that the first member is our directory.
import procgame.dmd
import time
#import pygame.image
import Image
import re

class ImageSequence:
	"""Iterates over all images in a sequence (of PIL Images)."""
	# Source: http://www.pythonware.com/library/pil/handbook/introduction.htm
	def __init__(self, im):
		self.im = im
	def __getitem__(self, ix):
		try:
			if ix:
				self.im.seek(ix)
			return self.im
		except EOFError:
			raise IndexError # end of sequence

def gif_frames(src):
	"""Returns an array of frames to be added to the animation."""
	frames = []
	
	# We have to do some special stuff for animated GIFs: check for the background index, and if we get it use the last frame's value.
	transparent_idx = -1
	background_idx = -1
	if 'transparency' in src.info:
		transparent_idx = src.info['transparency']
	if 'background' in src.info:
		background_idx = src.info['background']
	last_frame = None
	
	(w, h) = src.size
	
	for src_im in ImageSequence(src):
		reduced = src.convert("L") #.quantize(palette=pal_im).convert("P", palette=Image.ADAPTIVE, colors=4)#
		
		frame = procgame.dmd.Frame(w, h)
		
		for x in range(w):
			for y in range(h):
				idx = src_im.getpixel((x, y)) # Get the palette index for this pixel
				if idx == background_idx and last_frame != None:
					if last_frame == None:
						color = 0xff # Don't have a good option here.
					else:
						color = last_frame.get_dot(x,y)
				else:
					color = int((reduced.getpixel((x,y))/255.0)*15)
				frame.set_dot(x=x, y=y, value=color)
				
		frames += [frame]
		last_frame = frame
		
	return frames

def load_and_append(anim, filename):
	if not os.path.exists(filename):
		#print "Not found:", filename
		return False
	print "Appending ", filename
	src = Image.open(filename)
	last_filename = filename
	
	(w, h) = src.size
	if len(anim.frames) > 0 and (w != anim.width or h != anim.height):
		print "ERROR: Image sizes must be uniform!  Anim is %dx%d, image is %dx%d" % (w, h, anim.width, anim.height)
		sys.exit(1)
	
	(anim.width, anim.height) = (w, h)
	
	if filename.endswith('.gif'):
		anim.frames += gif_frames(src)
	else:
<<<<<<< HEAD
		reduced = src.convert("L") #.quantize(palette=pal_im).convert("P", palette=Image.ADAPTIVE, colors=4)#
		
		frame = procgame.dmd.Frame(w, h)
		
		for x in range(w):
			for y in range(h):
				color = int((reduced.getpixel((x,y))/255.0)*15)
=======
		alpha = None
		try:
			alpha = Image.fromstring('L', src.size, src.tostring('raw', 'A'))
		except:
			pass # No alpha channel available?
		
		reduced = src.convert("L")
		
		frame = procgame.dmd.Frame(w, h)
		
		for x in range(w):
			for y in range(h):
				color = int((reduced.getpixel((x,y))/255.0)*15)
				if alpha:
					color += int((alpha.getpixel((x,y))/255.0)*15) << 4
>>>>>>> c6216e07
				frame.set_dot(x=x, y=y, value=color)
		
		anim.frames += [frame]
	
	return True

def image_to_dmd(src_filenames, dst_filename):
	"""docstring for image_to_dmd"""
	last_filename = None
	anim = procgame.dmd.Animation()
	
	if len(src_filenames) == 1 and re.search("%[0-9]*d", src_filenames[0]):
		pattern = src_filenames[0]
		src_filenames = []
		for frame_index in range(1000):
			src_filenames.append(pattern % (frame_index))
	for filename in src_filenames:
		load_and_append(anim=anim, filename=filename)
	
	if len(anim.frames) == 0:
		print "ERROR: No frames found!"
		sys.exit(1)
	
	anim.save(dst_filename)
	print "Saved."

def main():
	if len(sys.argv) < 3:
		print("Usage: %s <image1.png> [... <imageN.png>] <output.dmd>"%(sys.argv[0]))
		print("  If only one image name is used it may include %d format specifiers to")
		print("  create animations.  Example:")
		print("    %s Animation%%03d.png Animation.dmd" % (sys.argv[0]))
		print("  Creates an animation of up to 999 frames with sequential names.")
		print("  ")
		print("  Note that in UNIX-like shells that support wildcard expansion you can")
		print("  enter image*.png as the one image filename and the shell will expend it")
		print("  to include all filenames matching that wildcard.")
		return
	image_to_dmd(src_filenames=sys.argv[1:-1], dst_filename=sys.argv[-1])


if __name__ == "__main__":
	main()<|MERGE_RESOLUTION|>--- conflicted
+++ resolved
@@ -75,15 +75,6 @@
 	if filename.endswith('.gif'):
 		anim.frames += gif_frames(src)
 	else:
-<<<<<<< HEAD
-		reduced = src.convert("L") #.quantize(palette=pal_im).convert("P", palette=Image.ADAPTIVE, colors=4)#
-		
-		frame = procgame.dmd.Frame(w, h)
-		
-		for x in range(w):
-			for y in range(h):
-				color = int((reduced.getpixel((x,y))/255.0)*15)
-=======
 		alpha = None
 		try:
 			alpha = Image.fromstring('L', src.size, src.tostring('raw', 'A'))
@@ -99,7 +90,6 @@
 				color = int((reduced.getpixel((x,y))/255.0)*15)
 				if alpha:
 					color += int((alpha.getpixel((x,y))/255.0)*15) << 4
->>>>>>> c6216e07
 				frame.set_dot(x=x, y=y, value=color)
 		
 		anim.frames += [frame]
